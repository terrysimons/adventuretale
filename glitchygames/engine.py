#!/usr/bin/env python3
# -*- coding: utf-8 -*-
"""Contains GameEngine and helper classes for building a game."""
import argparse
import logging
import multiprocessing
import platform
import time

import pygame
import pygame.freetype
import pygame.gfxdraw
import pygame.locals

from glitchygames.color import PURPLE
import glitchygames.events as events

from glitchygames.events.audio import AudioManager
from glitchygames.events.controller import ControllerManager
from glitchygames.events.drop import DropManager
from glitchygames.fonts import FontManager
from glitchygames.events.joystick import JoystickManager
from glitchygames.events.keyboard import KeyboardManager
from glitchygames.events.midi import MidiManager
from glitchygames.events.mouse import MouseManager
from glitchygames.events.window import WindowManager

from glitchygames.sprites import Sprite
from glitchygames.scenes import SceneManager

LOG = logging.getLogger('game.engine')
LOG.addHandler(logging.NullHandler())

logging.basicConfig(format='%(name)s - %(levelname)s - %(message)s', level=logging.DEBUG)


class GameManager(events.ResourceManager):
    log = LOG

    class GameProxy(events.ResourceManager):
        log = LOG

        def __init__(self, **kwargs):
            """
            Game event proxy.

            GameProxy facilitates custom and otherwise unhandled pygame
            events between pygame and your game.

            Args:
            ----
            joystick_id - the id of the joystick to init
            game - The game instance.

            """
            super().__init__(**kwargs)
            self.game = kwargs.get('game')
            self.proxies = [self.game]

        def on_active_event(self, event):
            # ACTIVEEVENT      gain, state
            self.game.on_active_event(event)

        def on_fps_event(self, event):
            # FPSEVENT is pygame.USEREVENT + 1
            self.game.on_fps_event(event)

        def on_game_event(self, event):
            # GAMEEVENT is pygame.USEREVENT + 2
            self.game.on_game_event()

        def on_menu_item_event(self, event):
            # MENUEVENT is pygame.USEREVENT + 3
            self.game.on_menu_item_event(event)

        def on_sys_wm_event(self, event):
            # SYSWMEVENT
            self.game.on_sys_wm_event(event)

        def on_user_event(self, event):
            # USEREVENT        code
            self.game.on_user_event(event)

        def on_video_expose_event(self, event):
            # VIDEOEXPOSE      none
            self.game.on_video_expose_event(event)

        def on_video_resize_event(self, event):
            # VIDEORESIZE      size, w, h
            self.game.on_video_resize_event(event)

        def on_quit_event(self, event):
            # QUIT             none
            self.game.on_quit_event(event)

    def __init__(self, game=None):
        """
        Game event manager.

        GameManager interfaces GameEngine with miscellaneous pygame events.

        Args:
        ----
        game - The game instance.

        """
        super().__init__(game=game)
        self.proxies = [GameManager.GameProxy(game=game)]

    @classmethod
    def args(cls, parser):
        group = parser.add_argument_group('Game Options')  # noqa: W0612

        return parser


class GameEngine(events.EventManager):
    log = LOG
    game = None
    icon = None

    NAME = "Boilerplate Adventures"
    VERSION = "1.0"
    OPTIONS = None

    LAST_EVENT_MISS = None
    MISSING_EVENTS = []
    UNIMPLEMENTED_EVENTS = []

    def __init__(self, game, icon=None):
        """
        Set up pygame and handle events.

        Your game should subclass this class.

        Args:
        ----
        game - None, since it *is* the game.
        options - the configuration options passed via the command line.

        """
        super().__init__()
        GameEngine.icon = icon

        parser = argparse.ArgumentParser(f"{game.NAME} version {game.VERSION}")

        parser = GameEngine.args(parser)

        # args is a class method, which allows us to call it before initializing a game
        # object, which allows us to query all of the game engine objects for their
        # command line parameters.
        try:
            game.args(parser.add_argument_group(f'{game.NAME} v{game.VERSION} Options'))
        except AttributeError:
            self.log.info(
                'Game does not implement arguments.  '
                'Add a def args(parser) class method.'
            )

        args = parser.parse_args()

        GameEngine.OPTIONS = vars(args)
        options = GameEngine.OPTIONS

        # TODO: Decouple game from event manager
        # so we can have clean separation for unhandled events
        super().__init__()

        self._active_scene = None

        # Pygame stuff.
        pygame.register_quit(self.quit)
        self.fps = options.get('fps', 0)
        self.update_type = options.get('update_type')
        self.use_gfxdraw = options.get('use_gfxdraw')
        self.windowed = options.get('windowed')
        self.desired_resolution = options.get('resolution')
        self.fps_refresh_rate = options.get('fps_refresh_rate')

        # Initialize all of the Pygame modules.
        self.init_pass, self.init_fail = pygame.init()
        self.print_game_info()

        # Enable fast events for multithreaded applications
        pygame.fastevent.init()

        # We are fully initialized now, so we can set up the scene.
        #
        # The scene will start once .start() is called on the GameEngine
        # object
        GameEngine.game = game
        self.scene_manager = SceneManager()

        # Resolution initialization.
        # Convert our resolution to a tuple
        (desired_width, desired_height) = self.desired_resolution.split('x')

        if self.windowed:
            self.mode_flags = 0
        else:
            self.mode_flags = pygame.FULLSCREEN

        self.desired_resolution = self.suggested_resolution(desired_width, desired_height)

        # window icon and system tray/dock icon
        self.initialize_system_icons()

        # Let's try to set a resolution to the most compatible for
        # the system.  If we don't provide any parameters, we'll get
        # a reasonble default, but you should consider whether that's
        # a good idea for your particular application.
        #
        # There are various caveats for hardware accelerated blitting
        # that make it undesirable in a lot of cases, so we'll just use
        # software.
        self.display_info = pygame.display.Info()
        self.initial_resolution = (self.display_info.current_w,
                                   self.display_info.current_h)

        self.cursor = self.set_cursor(cursor=None)

        # Set the screen update type.
        if self.scene_manager.update_type == 'update':
            self.display_update = pygame.display.update
        elif self.scene_manager.update_type == 'flip':
            self.display_update = pygame.display.flip
        else:
            self.log.error('Screen update type was neither "update" nor "flip".')

        # The Pygame documentation recommends against using hardware accelerated blitting.
        #
        # Note that you can also get the screen with pygame.display.get_surface()
        self.screen = pygame.display.set_mode(self.desired_resolution,
                                              self.mode_flags)

        self.print_system_info()

    def __del__(self):
        # This is the total # of sprites.
        self.log.info(f'Sprite Count: {Sprite.SPRITE_COUNT}')

        # This is a count of each type of sprite.
        for sprite_type, counters in Sprite.SPRITE_COUNTERS.items():
            # sprite_count = Sprite.SPRITE_COUNTERS[sprite_type][key]
            for key, value in counters.items():
                self.log.info(f'{sprite_type} Sprite {key}: {value}')

    @property
    def screen_width(self):
        return self.screen.get_width()

    @property
    def screen_height(self):
        return self.screen.get_height()

    def print_system_info(self):
        # General Info
        self.log.info(f'CPU Count: {multiprocessing.cpu_count()}')
        self.log.info(f'System: {platform.system()}')
        self.log.info(f'Machine: {platform.machine()}')
        self.log.info(f'Platform: {platform.platform()}')
        self.log.info(f'Platform (Terse): {platform.platform(aliased=0, terse=1)}')
        self.log.info(f'Processor: {platform.processor()}')
        self.log.info(f'Release: {platform.release()}')

        # Set up a display mode.
        # Note: pygame.display.init() isn't necessary here
        # because we've already called pygame.init() which
        # initializes all available modules.
        #
        # Let's do a sanity check and make sure we're initialized.
        self.log.info(f'Display inited: {pygame.display.get_init()}')

        # Display some configuration information.
        self.log.info(f'SDL Version: {pygame.get_sdl_version()}')
        self.log.info(f'SDL Byte Order: {pygame.get_sdl_byteorder()}')

        # Dump a bit more info about the configured mode.
        self.log.info(
            'Display Driver: '
            f'{pygame.display.get_driver()}'
        )
        self.log.info(
            'Display Info: '
            f'{self.display_info}'
        )
        self.log.info(
            'Initial Resolution: '
            f'{self.initial_resolution}'
        )
        self.log.info(
            '8-bit Modes: '
            f'{pygame.display.list_modes(8)}'
        )
        self.log.info(
            '16-bit Modes: '
            f'{pygame.display.list_modes(16)}'
        )
        self.log.info(
            '24-bit Modes: '
            f'{pygame.display.list_modes(24)}'
        )
        self.log.info(
            '32-bit Modes: '
            f'{pygame.display.list_modes(32)}'
        )
        self.log.info(
            'Best Color Depth: '
            f'{pygame.display.mode_ok(self.initial_resolution), self.mode_flags}'
            f' ({self.mode_flags})'
        )
        self.log.info(
            'Window Manager Info: '
            f'{pygame.display.get_wm_info()}'
        )
        self.log.info(
            'Platform Timer Resolution: '
            f'{pygame.TIMER_RESOLUTION}'
        )

    def print_game_info(self):
        self.log.debug(
            f'Successfully loaded {self.init_pass} modules '
            f'and failed loading {self.init_fail} modules.'
        )

        self.log.info(
            'Game Title: '
            f'{type(self).NAME}'
        )
        self.log.info(
            'Game Version: '
            f'{type(self).VERSION}'
        )

    def suggested_resolution(self, desired_width=0, desired_height=0):  # noqa: R0201
        # For Ubuntu 19.04, we can't reset the original res
        # so let's just let the system figure it out.
        if platform.system() == 'Linux':
            if 'arm' not in platform.machine():
                self.log.info('Ignoring full screen resolution change on Linux.')
            else:
                # RPi Hack
                #
                # The Raspberry Pi screen exposes
                # 2 resolutions, but only one works properly
                desired_width = 800
                desired_height = 480

        return (int(desired_width), int(desired_height))

    def set_cursor(self, cursor=None, cursor_black='.', cursor_white='X', cursor_xor='o'):  # noqa R0201
        if not cursor:
            # Cursor setup.
            # Cursor width/height must be a multiple of 8
            cursor = [
                "XX                      ",
                "XXX                     ",
                "XXXX                    ",
                "XX.XX                   ",
                "XX..XX                  ",
                "XX...XX                 ",
                "XX....XX                ",
                "XX.....XX               ",
                "XX......XX              ",
                "XX.......XX             ",
                "XX........XX            ",
                "XX........XXX           ",
                "XX......XXXXX           ",
                "XX.XXX..XX              ",
                "XXXX XX..XX             ",
                "XX   XX..XX             ",
                "     XX..XX             ",
                "      XX..XX            ",
                "      XX..XX            ",
                "       XXXX             ",
                "       XX               ",
                "                        ",
                "                        ",
                "                        "]

        cursor_width = len(cursor[0])
        cursor_height = len(cursor)

        # cursor = cursor

        # Compile our cursor so we can draw it to the screen.
        cursor_data, cursor_mask = pygame.cursors.compile(cursor,
                                                          black=cursor_black,
                                                          white=cursor_white,
                                                          xor=cursor_xor)

        # Now set the cursor as the active cursor.
        pygame.mouse.set_cursor((cursor_width, cursor_height),
                                (0, 0),
                                cursor_data,
                                cursor_mask)

        return cursor

    def initialize_system_icons(self):
        # Set the window icon.
        #
        # Always call this before you call set_mode()
<<<<<<< HEAD

        icon = getattr(self.game, 'icon', GameEngine.icon)

=======
        icon = GameEngine.icon or self.game.icon
>>>>>>> 2bc62db5
        if icon is None:
            icon = pygame.Surface((32, 32))
            icon.fill(PURPLE)
        pygame.display.set_icon(icon)

        # Set the display caption.
        pygame.display.set_caption(f'{type(self).NAME} v{self.VERSION}',
                                   f'{type(self).NAME} v{self.VERSION}')

        # Get captions:
        (title, icontitle) = pygame.display.get_caption()
        self.log.info(f'Window Title: {title}')
        self.log.info(f'Icon Title: {icontitle}')

    @classmethod
    def args(cls, parser):
        group = parser.add_argument_group('Graphics Options')

        group.add_argument('-f', '--target-fps',
                           help='cap the framerate (default: infinite)',
                           type=float,
                           default=0.0)
        group.add_argument('--fps-refresh-rate',
                           help='how often to update the FPS counter in ms (default: 1000)',
                           default=1000)
        group.add_argument('-w', '--windowed',
                           help='run the program in windowed mode',
                           action='store_true',
                           default=True)
        group.add_argument('-r', '--resolution',
                           help='the resolution to use (default: 1024x768)',
                           default='800x480')
        group.add_argument('--use-gfxdraw',
                           action='store_true',
                           default=False)
        group.add_argument('--update-type',
                           help='update or flip (default: update)',
                           choices=['update', 'flip'],
                           default='update')

        # See https://www.pygame.org/docs/ref/display.html#pygame.display.set_mode
        default_videodriver = []
        if platform.system() == 'Linux':
            linux_videodriver_choices = ['x11',
                                         'dga',
                                         'fbcon',
                                         'directfb',
                                         'ggi',
                                         'vgl',
                                         'svgalib',
                                         'aalib']

            LOG.debug(f'Linux Video Driver Choices: {linux_videodriver_choices}')

            default_videodriver = linux_videodriver_choices

        elif platform.system() == 'MacOS':
            mac_videodriver_choices = []

            LOG.debug(f'Mac Video Driver Choices: {mac_videodriver_choices}')
            default_videodriver = mac_videodriver_choices
        elif platform.system() == 'Windows':
            windows_videodriver_choices = ['windib', 'directx']

            LOG.debug(f'Windows Video Driver Choices: {windows_videodriver_choices}')
            default_videodriver = windows_videodriver_choices

        group.add_argument('--video-driver',
                           default=None,
                           choices=default_videodriver)

        event_managers = (
            AudioManager,
            DropManager,
            ControllerManager,
            FontManager,
            GameManager,
            JoystickManager,
            KeyboardManager,
            MidiManager,
            MouseManager,
            WindowManager
        )

        for event_manager in event_managers:
            parser = event_manager.args(parser=parser)

        return parser

    def start(self):
        try:
            # Initialize the game instance
            self.game = self.game(options=GameEngine.OPTIONS)

            self.scene_manager.game_engine = self

            self.registered_events = {}
            self.audio_manager = AudioManager(game=self.scene_manager)
            self.drop_manager = DropManager(game=self.scene_manager)
            self.controller_manager = ControllerManager(game=self.scene_manager)
            # TODO: self.finger_manager = FingerManager(game=self.scene_manager)
            self.font_manager = FontManager(game=self.scene_manager)
            self.game_manager = GameManager(game=self.scene_manager)
            self.joystick_manager = JoystickManager(game=self.scene_manager)
            self.keyboard_manager = KeyboardManager(game=self.scene_manager)
            self.midi_manager = MidiManager(game=self.scene_manager)
            self.mouse_manager = MouseManager(game=self.scene_manager)
            self.window_manager = WindowManager(game=self.scene_manager)

            # Get count of joysticks
            self.joysticks = []
            if self.joystick_manager:
                self.joysticks = self.joystick_manager.joysticks
            self.joystick_count = len(self.joysticks)

            self.scene_manager.switch_to_scene(self.game)
            self.scene_manager.start()
        except Exception as e:
            raise e
        finally:
            pygame.display.quit()
            pygame.quit()

    def quit(self):  # noqa: R0201
        # put a quit event in the event queue.
        pygame.event.post(
            pygame.event.Event(pygame.QUIT, {})
        )

    def process_events(self):  # noqa: C901
        # To use events in a different thread, use the fastevent package from pygame.
        # You can create your own new events with the pygame.event.Event() function.
        for event in pygame.fastevent.get():
            if event.type in events.AUDIO_EVENTS:
                self.process_audio_event(event)
            elif event.type in events.CONTROLLER_EVENTS:
                self.process_controller_event(event)
            elif event.type in events.DROP_EVENTS:
                self.process_drop_event(event)
            elif event.type in events.FINGER_EVENTS:
                self.process_finger_event(event)
            elif event.type in events.GAME_EVENTS:
                self.process_game_event(event)
            elif event.type in events.JOYSTICK_EVENTS:
                self.process_joystick_event(event)
            elif event.type in events.MIDI_EVENTS:
                self.process_midi_event(event)
            elif event.type in events.MOUSE_EVENTS:
                self.process_mouse_event(event)
            elif event.type in events.KEYBOARD_EVENTS:
                self.process_keyboard_event(event)
            elif event.type in events.TEXT_EVENTS:
                self.process_text_event(event)
            elif event.type in events.WINDOW_EVENTS:
                self.process_window_event(event)
            else:
                # This will catch any unimplemented event types that we see.
                self.process_unimplemented_event(event)

    def process_audio_event(self, event):
        if event.type == pygame.AUDIODEVICEADDED:
            # AUDIODEVICEADDED which, iscapture
            self.audio_manager.on_audio_device_added_event(event)
        elif event.type == pygame.AUDIODEVICEREMOVED:
            # AUDIODEVICEREMOVED which, iscapture
            self.audio_manager.on_audio_device_removed_event(event)
        else:
            self.process_unimplemented_event(event)

    def process_controller_event(self, event):
        if event.type == pygame.CONTROLLERAXISMOTION:
            self.controller_manager.on_controller_axis_motion_event(event)
        elif event.type == pygame.CONTROLLERBUTTONDOWN:
            self.controller_manager.on_controller_button_down_event(event)
        elif event.type == pygame.CONTROLLERBUTTONUP:
            self.controller_manager.on_controller_button_up_event(event)
        elif event.type == pygame.CONTROLLERDEVICEADDED:
            self.controller_manager.on_controller_device_added_event(event)
        elif event.type == pygame.CONTROLLERDEVICEREMAPPED:
            self.controller_manager.on_controller_device_remapped_event(event)
        elif event.type == pygame.CONTROLLERDEVICEREMOVED:
            self.controller_manager.on_controller_device_removed_event(event)
        elif event.type == pygame.CONTROLLERTOUCHPADDOWN:
            self.controller_manager.on_controller_touchpad_down_event(event)
        elif event.type == pygame.CONTROLLERTOUCHPADMOTION:
            self.controller_manager.on_controller_touchpad_motion_event(event)
        elif event.type == pygame.CONTROLLERTOUCHPADUP:
            self.controller_manager.on_controller_touchpad_up_event(event)
        else:
            self.process_unimplemented_event(event)

    def process_drop_event(self, event):
        if event.type == pygame.DROPBEGIN:
            self.drop_manager.on_drop_begin_event(event)
        elif event.type == pygame.DROPCOMPLETE:
            self.drop_manager.on_drop_complete_event(event)
        elif event.type == pygame.DROPFILE:
            self.drop_manager.on_drop_file_event(event)
        elif event.type == pygame.DROPTEXT:
            self.drop_manager.on_drop_text_event(event)
        else:
            self.process_unimplemented_event(event)

    def process_finger_event(self, event):
        if event.type == pygame.FINGERDOWN:
            self.process_unimplemented_event(event)
        elif event.type == pygame.FINGERUP:
            self.process_unimplemented_event(event)
        elif event.type == pygame.FINGERMOTION:
            self.process_unimplemented_event(event)
        else:
            self.process_unimplemented_event(event)

    def process_midi_event(self, event):
        if event.type == pygame.MIDIIN:
            self.process_unimplemented_event(event)
        elif event.type == pygame.MIDIOUT:
            self.process_unimplemented_event(event)
        else:
            self.process_unimplemented_event(event)

    def process_mouse_event(self, event):
        if event.type == pygame.MOUSEMOTION:
            # MOUSEMOTION      pos, rel, buttons
            self.mouse_manager.on_mouse_motion_event(event)
        elif event.type == pygame.MOUSEBUTTONUP:
            # MOUSEBUTTONUP    pos, button
            self.mouse_manager.on_mouse_button_up_event(event)
        elif event.type == pygame.MOUSEBUTTONDOWN:
            # MOUSEBUTTONDOWN  pos, button
            self.mouse_manager.on_mouse_button_down_event(event)
        elif event.type == pygame.MOUSEWHEEL:
            self.mouse_manager.on_mouse_wheel_event(event)
        else:
            self.process_unimplemented_event(event)

    def process_keyboard_event(self, event):
        if event.type == pygame.KEYDOWN:
            # KEYDOWN          unicode, key, mod
            self.keyboard_manager.on_key_down_event(event)
        elif event.type == pygame.KEYUP:
            # KEYUP            key, mod
            self.keyboard_manager.on_key_up_event(event)
        else:
            self.process_unimplemented_event(event)

    def process_joystick_event(self, event):
        if event.type == pygame.JOYAXISMOTION:
            # JOYAXISMOTION    joy, axis, value
            self.joystick_manager.on_joy_axis_motion_event(event)
        elif event.type == pygame.JOYBALLMOTION:
            # JOYBALLMOTION    joy, ball, rel
            self.joystick_manager.on_joy_ball_motion_event(event)
        elif event.type == pygame.JOYBUTTONUP:
            # JOYBUTTONUP      joy, button
            self.joystick_manager.on_joy_button_up_event(event)
        elif event.type == pygame.JOYBUTTONDOWN:
            # JOYBUTTONDOWN    joy, button
            self.joystick_manager.on_joy_button_down_event(event)
        elif event.type == pygame.JOYHATMOTION:
            # JOYHATMOTION     joy, hat, value
            self.joystick_manager.on_joy_hat_motion_event(event)
        elif event.type == pygame.JOYDEVICEADDED:
            self.joystick_manager.on_joy_device_added_event(event)
        elif event.type == pygame.JOYDEVICEREMOVED:
            self.joystick_manager.on_joy_device_removed_event(event)
        else:
            self.process_unimplemented_event(event)

    def process_text_event(self, event):
        if event.type == pygame.TEXTEDITING:
            self.process_unimplemented_event(event)
        elif event.type == pygame.TEXTINPUT:
            self.process_unimplemented_event(event)
        else:
            self.process_unimplemented_event(event)

    def process_window_event(self, event):  # noqa: C901
        if event.type == pygame.WINDOWSHOWN:
            self.window_manager.on_window_shown_event(event)
        elif event.type == pygame.WINDOWLEAVE:
            self.window_manager.on_window_leave_event(event)
        elif event.type == pygame.WINDOWSIZECHANGED:
            # WINDOWSIZECHANGED x, y
            self.window_manager.on_window_size_changed_event(event)
        elif event.type == pygame.WINDOWENTER:
            self.window_manager.on_window_enter_event(event)
        elif event.type == pygame.WINDOWFOCUSGAINED:
            self.window_manager.on_window_focus_gained_event(event)
        elif event.type == pygame.WINDOWRESTORED:
            self.window_manager.on_window_restored_event(event)
        elif event.type == pygame.WINDOWHITTEST:
            self.window_manager.on_window_hit_test_event(event)
        elif event.type == pygame.WINDOWHIDDEN:
            self.window_manager.on_window_hidden_event(event)
        elif event.type == pygame.WINDOWFOCUSLOST:
            self.window_manager.on_window_focus_lost_event(event)
        elif event.type == pygame.WINDOWMINIMIZED:
            self.window_manager.on_window_minimized_event(event)
        elif event.type == pygame.WINDOWMAXIMIZED:
            self.window_manager.on_window_maximized_event(event)
        elif event.type == pygame.WINDOWMOVED:
            # WINDOWMOVED x, y
            self.window_manager.on_window_moved_event(event)
        elif event.type == pygame.WINDOWCLOSE:
            self.window_manager.on_window_close_event(event)
        elif event.type == pygame.WINDOWEXPOSED:
            self.window_manager.on_window_exposed_event(event)
        elif event.type == pygame.WINDOWTAKEFOCUS:
            self.window_manager.on_window_take_focus_event(event)
        elif event.type == pygame.WINDOWRESIZED:
            # WINDOWRESIZED x, y
            self.window_manager.on_window_resized_event(event)
        else:
            self.process_unimplemented_event(event)

    def process_game_event(self, event):
        # Game events are listed in the order they're most
        # likely to occur in.
        if event.type == events.FPSEVENT:
            # FPSEVENT is pygame.USEREVENT + 1
            self.game_manager.on_fps_event(event)
        elif event.type == events.GAMEEVENT:
            # GAMEEVENT is pygame.USEREVENT + 2
            self.game_manager.on_game_event(event)
        elif event.type == events.MENUEVENT:
            # MENUEVENT is pygame.USEREVENT + 3
            self.game_manager.on_menu_item_event(event)
        elif event.type == pygame.ACTIVEEVENT:
            # ACTIVEEVENT      gain, state
            self.game_manager.on_active_event(event)
        elif event.type == pygame.USEREVENT:
            # USEREVENT        code
            self.game_manager.on_user_event(event)
        elif event.type == pygame.VIDEORESIZE:
            # VIDEORESIZE      size, w, h
            self.game_manager.on_video_resize_event(event)
        elif event.type == pygame.VIDEOEXPOSE:
            # VIDEOEXPOSE      none
            self.game_manager.on_video_expose_event(event)
        elif event.type == pygame.SYSWMEVENT:
            # SYSWMEVENT
            self.game_manager.on_sys_wm_event(event)
        elif event.type == pygame.QUIT:
            # QUIT             none
            self.game_manager.on_quit_event(event)
        else:
            self.process_unimplemented_event(event)

    def process_unimplemented_event(self, event):
        if event.type not in self.UNIMPLEMENTED_EVENTS:
            self.log.debug('(UNIMPLEMENTED) '
                           f'{pygame.event.event_name(event.type).upper()}: {event}')
            self.UNIMPLEMENTED_EVENTS.append(event.type)

    def post_game_event(self, event_subtype, event_data):  # noqa: R0201
        event = event_data.copy()
        event['subtype'] = event_subtype
        pygame.event.post(
            pygame.event.Event(events.GAMEEVENT, event)
        )
        self.log.debug(f'Posted Event: {event}')

    def suppress_event(self, *args, attr, **kwargs):
        print(f'Suppressing event: {attr}({args}, {kwargs})')

    def register_game_event(self, event_type, callback):
        # This registers a subtype of type GAMEEVENT to call a callback.
        self.log.info(f'Registering event type "{event_type}" for {callback}')
        self.registered_events[event_type] = callback

    def missing_event(self, *args, **kwargs):
        if self.LAST_EVENT_MISS not in self.MISSING_EVENTS:
            self.MISSING_EVENTS.append(self.LAST_EVENT_MISS)

            self.log.info(f'Unimplemented method called: {self.LAST_EVENT_MISS}{args}, {kwargs}')
            self.suppress_event(
                *args,
                attr=self.LAST_EVENT_MISS,
                **kwargs
            )

        # Ensures we can always ctrl-c in cases where event spam occurs.
        time.sleep(0)

    # If the game hasn't hooked a call, we should check if the scene manager has.
    #
    # This will allow scenes to get pygame events directly, but we can still
    # hook those events in this engine, or in the subclassed game object, too.
    #
    # This allows maximum flexibility of event processing, with low overhead
    # at the expense of a slight layer violation.
    def __getattr__(self, attr):
        #
        if attr.startswith('on_') and attr.endswith('_event'):
            self.LAST_EVENT_MISS = attr

            return self.missing_event
        else:
            raise AttributeError(f"'{type(self)}' object has no attribute '{attr}'")<|MERGE_RESOLUTION|>--- conflicted
+++ resolved
@@ -402,13 +402,8 @@
         # Set the window icon.
         #
         # Always call this before you call set_mode()
-<<<<<<< HEAD
 
         icon = getattr(self.game, 'icon', GameEngine.icon)
-
-=======
-        icon = GameEngine.icon or self.game.icon
->>>>>>> 2bc62db5
         if icon is None:
             icon = pygame.Surface((32, 32))
             icon.fill(PURPLE)
