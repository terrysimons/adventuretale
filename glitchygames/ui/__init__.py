--- conflicted
+++ resolved
@@ -1620,17 +1620,10 @@
 
         # Store parent in a temporary variable
         self._temp_parent = parent
-<<<<<<< HEAD
 
         self.log = logging.getLogger('game')
         self.log.info(f"Initializing slider {name} with parent {parent}")
 
-=======
-
-        self.log = logging.getLogger('game')
-        self.log.info(f"Initializing slider {name} with parent {parent}")
-
->>>>>>> 0c4a3bb7
         super().__init__(
             x=x,
             y=y,
@@ -1663,7 +1656,6 @@
             groups=groups,
         )
         self.slider_knob.image.fill((200, 200, 200))
-<<<<<<< HEAD
 
         # Create the text sprite
         text_x = x + width + 10
@@ -1689,8 +1681,6 @@
         # Set up appearance
         self.update_slider_appearance()
 
-=======
-
         # Create the text sprite
         text_x = x + width + 10
         self.text_sprite = TextSprite(
@@ -1715,7 +1705,6 @@
         # Set up appearance
         self.update_slider_appearance()
 
->>>>>>> 0c4a3bb7
         # Make sure we update
         self.dirty = 2
         self.slider_knob.dirty = 2
@@ -1751,7 +1740,6 @@
             else:
                 color = (intensity, intensity, intensity)
             pygame.draw.line(self.image, color, (x, 0), (x, self.height))
-<<<<<<< HEAD
 
     def update_color_well(self):
         """Update the color well with current value."""
@@ -1815,8 +1803,6 @@
         self.slider_knob.update()
         self.text_sprite.update()
 
-=======
-
     def update_color_well(self):
         """Update the color well with current value."""
         if hasattr(self.parent, 'color_well'):
@@ -1878,8 +1864,6 @@
         super().update()
         self.slider_knob.update()
         self.text_sprite.update()
->>>>>>> 0c4a3bb7
-
 
 class ColorWellSprite(BitmappySprite):
     """A color well sprite class."""
@@ -2244,7 +2228,6 @@
         """Handle key down events."""
         if event.key == pygame.K_TAB:
             self.input_box.activate()
-<<<<<<< HEAD
         else:
             self.input_box.on_key_down_event(event)
 
@@ -2523,7 +2506,5 @@
         self.cursor_visible = True
         self.cursor_blink_time = pygame.time.get_ticks()
         self.dirty = 1
-=======
         else:
             self.input_box.on_key_down_event(event)
->>>>>>> 0c4a3bb7
